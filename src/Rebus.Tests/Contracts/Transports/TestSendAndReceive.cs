﻿using System;
using System.Collections.Generic;
using System.Text;
using System.Threading;
using NUnit.Framework;
using Rebus.Bus;
using Rebus.Tests.Contracts.Transports.Factories;
using Shouldly;

namespace Rebus.Tests.Contracts.Transports
{
    [TestFixture(typeof(MsmqTransportFactory))]
    [TestFixture(typeof(SqlServerTransportFactory), Category = TestCategories.MsSql)]
<<<<<<< HEAD
    [TestFixture(typeof(AzureMqTransportFactory)), Category(TestCategories.Azure)]
    [TestFixture(typeof(AzureServiceBusMessageQueueFactory)), Category(TestCategories.Azure)]
    [TestFixture(typeof(AzureServiceBusMessageQueueQueuesFactory)), Category(TestCategories.Azure)]
    [TestFixture(typeof(RabbitMqTransportFactory)), Category(TestCategories.Rabbit)]
=======
    [TestFixture(typeof(AzureMqTransportFactory), Category = TestCategories.Azure)]
    [TestFixture(typeof(AzureServiceBusMessageQueueFactory), Category = TestCategories.Azure)]
    [TestFixture(typeof(RabbitMqTransportFactory), Category = TestCategories.Rabbit)]
>>>>>>> 0f1a4327
    public class TestSendAndReceive<TFactory> : FixtureBase where TFactory : ITransportFactory, new()
    {
        static readonly TimeSpan MaximumExpectedQueueLatency = TimeSpan.FromMilliseconds(300);

        TFactory factory;
        ISendMessages sender;
        IReceiveMessages receiver;

        protected override void DoSetUp()
        {
            factory = new TFactory();

            var transports = factory.Create();
            sender = transports.Item1;
            receiver = transports.Item2;
        }

        protected override void DoTearDown()
        {
            factory.CleanUp();
        }

        [Test]
        public void CanSendAndReceiveMessageWithHeaders()
        {
            // arrange
            var encoding = Encoding.UTF7;
            var transportMessageToSend = new TransportMessageToSend
                {
                    Body = encoding.GetBytes("this is some data"),
                    Headers = new Dictionary<string, object>
                        {
                            {"key1", "value1"},
                            {"key2", "value2"},
                        }
                };

            // act
            sender.Send(receiver.InputQueue, transportMessageToSend, new NoTransaction());
            Thread.Sleep(MaximumExpectedQueueLatency);
            var receivedTransportMessage = receiver.ReceiveMessage(new NoTransaction());

            // assert
            encoding.GetString(receivedTransportMessage.Body).ShouldBe("this is some data");
            var headers = receivedTransportMessage.Headers;

            headers.ShouldNotBe(null);
            headers.Count.ShouldBe(2);

            headers.ShouldContainKeyAndValue("key1", "value1");
            headers.ShouldContainKeyAndValue("key2", "value2");

            5.Times(() =>
                {
                    var receivedMessage = receiver.ReceiveMessage(new NoTransaction());

                    receivedMessage.ShouldBe(null);
                });
        }

        [Test]
        public void CanSendAndReceiveSimpleMessage()
        {
            // arrange
            var encoding = Encoding.UTF7;

            // act
            sender.Send(receiver.InputQueue, new TransportMessageToSend { Body = encoding.GetBytes("wooolalalala") }, new NoTransaction());
            Thread.Sleep(MaximumExpectedQueueLatency);
            var receivedTransportMessage = receiver.ReceiveMessage(new NoTransaction());

            // assert
            receivedTransportMessage.ShouldNotBe(null);
            encoding.GetString(receivedTransportMessage.Body).ShouldBe("wooolalalala");
        }
    }
}<|MERGE_RESOLUTION|>--- conflicted
+++ resolved
@@ -1,100 +1,93 @@
-﻿using System;
-using System.Collections.Generic;
-using System.Text;
-using System.Threading;
-using NUnit.Framework;
-using Rebus.Bus;
-using Rebus.Tests.Contracts.Transports.Factories;
-using Shouldly;
-
-namespace Rebus.Tests.Contracts.Transports
-{
-    [TestFixture(typeof(MsmqTransportFactory))]
-    [TestFixture(typeof(SqlServerTransportFactory), Category = TestCategories.MsSql)]
-<<<<<<< HEAD
-    [TestFixture(typeof(AzureMqTransportFactory)), Category(TestCategories.Azure)]
-    [TestFixture(typeof(AzureServiceBusMessageQueueFactory)), Category(TestCategories.Azure)]
-    [TestFixture(typeof(AzureServiceBusMessageQueueQueuesFactory)), Category(TestCategories.Azure)]
-    [TestFixture(typeof(RabbitMqTransportFactory)), Category(TestCategories.Rabbit)]
-=======
-    [TestFixture(typeof(AzureMqTransportFactory), Category = TestCategories.Azure)]
-    [TestFixture(typeof(AzureServiceBusMessageQueueFactory), Category = TestCategories.Azure)]
-    [TestFixture(typeof(RabbitMqTransportFactory), Category = TestCategories.Rabbit)]
->>>>>>> 0f1a4327
-    public class TestSendAndReceive<TFactory> : FixtureBase where TFactory : ITransportFactory, new()
-    {
-        static readonly TimeSpan MaximumExpectedQueueLatency = TimeSpan.FromMilliseconds(300);
-
-        TFactory factory;
-        ISendMessages sender;
-        IReceiveMessages receiver;
-
-        protected override void DoSetUp()
-        {
-            factory = new TFactory();
-
-            var transports = factory.Create();
-            sender = transports.Item1;
-            receiver = transports.Item2;
-        }
-
-        protected override void DoTearDown()
-        {
-            factory.CleanUp();
-        }
-
-        [Test]
-        public void CanSendAndReceiveMessageWithHeaders()
-        {
-            // arrange
-            var encoding = Encoding.UTF7;
-            var transportMessageToSend = new TransportMessageToSend
-                {
-                    Body = encoding.GetBytes("this is some data"),
-                    Headers = new Dictionary<string, object>
-                        {
-                            {"key1", "value1"},
-                            {"key2", "value2"},
-                        }
-                };
-
-            // act
-            sender.Send(receiver.InputQueue, transportMessageToSend, new NoTransaction());
-            Thread.Sleep(MaximumExpectedQueueLatency);
-            var receivedTransportMessage = receiver.ReceiveMessage(new NoTransaction());
-
-            // assert
-            encoding.GetString(receivedTransportMessage.Body).ShouldBe("this is some data");
-            var headers = receivedTransportMessage.Headers;
-
-            headers.ShouldNotBe(null);
-            headers.Count.ShouldBe(2);
-
-            headers.ShouldContainKeyAndValue("key1", "value1");
-            headers.ShouldContainKeyAndValue("key2", "value2");
-
-            5.Times(() =>
-                {
-                    var receivedMessage = receiver.ReceiveMessage(new NoTransaction());
-
-                    receivedMessage.ShouldBe(null);
-                });
-        }
-
-        [Test]
-        public void CanSendAndReceiveSimpleMessage()
-        {
-            // arrange
-            var encoding = Encoding.UTF7;
-
-            // act
-            sender.Send(receiver.InputQueue, new TransportMessageToSend { Body = encoding.GetBytes("wooolalalala") }, new NoTransaction());
-            Thread.Sleep(MaximumExpectedQueueLatency);
-            var receivedTransportMessage = receiver.ReceiveMessage(new NoTransaction());
-
-            // assert
-            receivedTransportMessage.ShouldNotBe(null);
-            encoding.GetString(receivedTransportMessage.Body).ShouldBe("wooolalalala");
-        }
-    }
-}+﻿using System;
+using System.Collections.Generic;
+using System.Text;
+using System.Threading;
+using NUnit.Framework;
+using Rebus.Bus;
+using Rebus.Tests.Contracts.Transports.Factories;
+using Shouldly;
+
+namespace Rebus.Tests.Contracts.Transports
+{
+    [TestFixture(typeof(MsmqTransportFactory))]
+    [TestFixture(typeof(SqlServerTransportFactory), Category = TestCategories.MsSql)]
+    [TestFixture(typeof(AzureMqTransportFactory), Category = TestCategories.Azure)]
+    [TestFixture(typeof(AzureServiceBusMessageQueueFactory), Category = TestCategories.Azure)]
+    [TestFixture(typeof(RabbitMqTransportFactory), Category = TestCategories.Rabbit)]
+    public class TestSendAndReceive<TFactory> : FixtureBase where TFactory : ITransportFactory, new()
+    {
+        static readonly TimeSpan MaximumExpectedQueueLatency = TimeSpan.FromMilliseconds(300);
+
+        TFactory factory;
+        ISendMessages sender;
+        IReceiveMessages receiver;
+
+        protected override void DoSetUp()
+        {
+            factory = new TFactory();
+
+            var transports = factory.Create();
+            sender = transports.Item1;
+            receiver = transports.Item2;
+        }
+
+        protected override void DoTearDown()
+        {
+            factory.CleanUp();
+        }
+
+        [Test]
+        public void CanSendAndReceiveMessageWithHeaders()
+        {
+            // arrange
+            var encoding = Encoding.UTF7;
+            var transportMessageToSend = new TransportMessageToSend
+                {
+                    Body = encoding.GetBytes("this is some data"),
+                    Headers = new Dictionary<string, object>
+                        {
+                            {"key1", "value1"},
+                            {"key2", "value2"},
+                        }
+                };
+
+            // act
+            sender.Send(receiver.InputQueue, transportMessageToSend, new NoTransaction());
+            Thread.Sleep(MaximumExpectedQueueLatency);
+            var receivedTransportMessage = receiver.ReceiveMessage(new NoTransaction());
+
+            // assert
+            encoding.GetString(receivedTransportMessage.Body).ShouldBe("this is some data");
+            var headers = receivedTransportMessage.Headers;
+
+            headers.ShouldNotBe(null);
+            headers.Count.ShouldBe(2);
+
+            headers.ShouldContainKeyAndValue("key1", "value1");
+            headers.ShouldContainKeyAndValue("key2", "value2");
+
+            5.Times(() =>
+                {
+                    var receivedMessage = receiver.ReceiveMessage(new NoTransaction());
+
+                    receivedMessage.ShouldBe(null);
+                });
+        }
+
+        [Test]
+        public void CanSendAndReceiveSimpleMessage()
+        {
+            // arrange
+            var encoding = Encoding.UTF7;
+
+            // act
+            sender.Send(receiver.InputQueue, new TransportMessageToSend { Body = encoding.GetBytes("wooolalalala") }, new NoTransaction());
+            Thread.Sleep(MaximumExpectedQueueLatency);
+            var receivedTransportMessage = receiver.ReceiveMessage(new NoTransaction());
+
+            // assert
+            receivedTransportMessage.ShouldNotBe(null);
+            encoding.GetString(receivedTransportMessage.Body).ShouldBe("wooolalalala");
+        }
+    }
+}