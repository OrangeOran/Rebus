<?xml version="1.0"?>
<package>
  <metadata>
    <id>Rebus</id>
<<<<<<< HEAD
    <version>0.10.0-alpha</version>
=======
    <version>0.0.1</version>
>>>>>>> 9c81b22d
    <title>Rebus</title>
    <authors>mookid8000</authors>
    <owners>mookid8000,rasmuskl</owners>
    <licenseUrl>http://www.apache.org/licenses/LICENSE-2.0</licenseUrl>
    <projectUrl>http://mookid.dk/oncode/rebus</projectUrl>
    <requireLicenseAcceptance>false</requireLicenseAcceptance>
    <description>Rebus is a lean service bus implementation, similar in nature to NServiceBus, MassTransit, Rhino Service Bus etc.</description>
    <copyright>Copyright 2012</copyright>
    <tags>servicebus msmq cqrs publish subscribe reliable asynchronous</tags>
  </metadata>
  <files>
    <file src="..\deploy\**\Rebus.dll" target="lib" />
    <file src="..\deploy\**\Rebus.xml" target="lib" />
  </files>
</package><|MERGE_RESOLUTION|>--- conflicted
+++ resolved
@@ -1,24 +1,20 @@
-<?xml version="1.0"?>
-<package>
-  <metadata>
-    <id>Rebus</id>
-<<<<<<< HEAD
-    <version>0.10.0-alpha</version>
-=======
-    <version>0.0.1</version>
->>>>>>> 9c81b22d
-    <title>Rebus</title>
-    <authors>mookid8000</authors>
-    <owners>mookid8000,rasmuskl</owners>
-    <licenseUrl>http://www.apache.org/licenses/LICENSE-2.0</licenseUrl>
-    <projectUrl>http://mookid.dk/oncode/rebus</projectUrl>
-    <requireLicenseAcceptance>false</requireLicenseAcceptance>
-    <description>Rebus is a lean service bus implementation, similar in nature to NServiceBus, MassTransit, Rhino Service Bus etc.</description>
-    <copyright>Copyright 2012</copyright>
-    <tags>servicebus msmq cqrs publish subscribe reliable asynchronous</tags>
-  </metadata>
-  <files>
-    <file src="..\deploy\**\Rebus.dll" target="lib" />
-    <file src="..\deploy\**\Rebus.xml" target="lib" />
-  </files>
+<?xml version="1.0"?>
+<package>
+  <metadata>
+    <id>Rebus</id>
+    <version>0.0.1</version>
+    <title>Rebus</title>
+    <authors>mookid8000</authors>
+    <owners>mookid8000,rasmuskl</owners>
+    <licenseUrl>http://www.apache.org/licenses/LICENSE-2.0</licenseUrl>
+    <projectUrl>http://mookid.dk/oncode/rebus</projectUrl>
+    <requireLicenseAcceptance>false</requireLicenseAcceptance>
+    <description>Rebus is a lean service bus implementation, similar in nature to NServiceBus, MassTransit, Rhino Service Bus etc.</description>
+    <copyright>Copyright 2012</copyright>
+    <tags>servicebus msmq cqrs publish subscribe reliable asynchronous</tags>
+  </metadata>
+  <files>
+    <file src="..\deploy\**\Rebus.dll" target="lib" />
+    <file src="..\deploy\**\Rebus.xml" target="lib" />
+  </files>
 </package>